#include "core.h"
#include "core/Window.h"
#include "core/Input.h"
#include "renderer/GLApi.h"

namespace MathAnim
{
	static void resizeCallback(GLFWwindow* windowPtr, int newWidth, int newHeight)
	{
		Window* userWindow = (Window*)glfwGetWindowUserPointer(windowPtr);
		userWindow->width = newWidth;
		userWindow->height = newHeight;
		GL::viewport(0, 0, newWidth, newHeight);
	}

	Window::Window(int width, int height, const char* title, WindowFlags flags)
		: width(width), height(height), title(title)
	{
<<<<<<< HEAD
		glfwInit();
		glfwWindowHint(GLFW_CONTEXT_VERSION_MAJOR, 4);
=======
		if (GLVersion.major < 3 || (GLVersion.major >= 3 && GLVersion.minor < 1)) 
		{
			g_logger_error("You are running OpenGL version less than 3.2. This app does not support GL versions less than 3.2, you can try to update your graphics drivers to see if that helps.");
			g_logger_assert(false, "GL Version %d.%d not supported.", GLVersion.major, GLVersion.minor);
		}

		// Minimum required version
		glfwWindowHint(GLFW_CONTEXT_VERSION_MAJOR, 3);
>>>>>>> cbb72a25
		glfwWindowHint(GLFW_CONTEXT_VERSION_MINOR, 2);
		glfwWindowHint(GLFW_OPENGL_PROFILE, GLFW_OPENGL_CORE_PROFILE);
		glfwWindowHint(GLFW_VISIBLE, GLFW_TRUE);
		glfwWindowHint(GLFW_SAMPLES, 4);
		if (flags & WindowFlags::OpenMaximized)
		{
			glfwWindowHint(GLFW_MAXIMIZED, GLFW_TRUE);
		}

		windowPtr = (void*)glfwCreateWindow(width, height, title, nullptr, nullptr);
		if (windowPtr == nullptr)
		{
			glfwTerminate();
			g_logger_error("Window creation failed.");
			return;
		}
		g_logger_info("GLFW window created");

		glfwSetWindowUserPointer((GLFWwindow*)windowPtr, (void*)this);
		makeContextCurrent();

		glfwSetCursorPosCallback((GLFWwindow*)windowPtr, Input::mouseCallback);
		glfwSetKeyCallback((GLFWwindow*)windowPtr, Input::keyCallback);
		glfwSetMouseButtonCallback((GLFWwindow*)windowPtr, Input::mouseButtonCallback);
		glfwSetScrollCallback((GLFWwindow*)windowPtr, Input::scrollCallback);
		glfwSetFramebufferSizeCallback((GLFWwindow*)windowPtr, resizeCallback);
	}

	void Window::setCursorMode(CursorMode cursorMode)
	{
		int glfwCursorMode =
			cursorMode == CursorMode::Locked ? GLFW_CURSOR_DISABLED :
			cursorMode == CursorMode::Normal ? GLFW_CURSOR_NORMAL :
			cursorMode == CursorMode::Hidden ? GLFW_CURSOR_HIDDEN :
			GLFW_CURSOR_HIDDEN;

		glfwSetInputMode((GLFWwindow*)windowPtr, GLFW_CURSOR, glfwCursorMode);
	}

	void Window::makeContextCurrent()
	{
		glfwMakeContextCurrent((GLFWwindow*)windowPtr);
	}

	void Window::pollInput()
	{
		Input::endFrame();
		glfwPollEvents();
	}

	bool Window::shouldClose()
	{
		return glfwWindowShouldClose((GLFWwindow*)windowPtr);
	}

	void Window::swapBuffers()
	{
		glfwSwapBuffers((GLFWwindow*)windowPtr);
	}

	void Window::setVSync(bool on)
	{
		if (on)
		{
			glfwSwapInterval(1);
		}
		else
		{
			glfwSwapInterval(0);
		}
	}

	void Window::setTitle(const std::string& newTitle)
	{
		glfwSetWindowTitle((GLFWwindow*)windowPtr, newTitle.c_str());
	}

	float Window::getContentScale() const
	{
		float xScale, yScale;
		glfwGetWindowContentScale((GLFWwindow*)windowPtr, &xScale, &yScale);

		return xScale;
	}

	void Window::close()
	{
		glfwSetWindowShouldClose((GLFWwindow*)windowPtr, true);
	}

	void Window::update(float)
	{

	}

	glm::ivec2 Window::getMonitorWorkingSize()
	{
		glm::ivec2 ret;
		glm::ivec2 pos;
		glfwGetMonitorWorkarea(glfwGetPrimaryMonitor(), &pos.x, &pos.y, &ret.x, &ret.y);
		return ret;
	}

	void Window::cleanup()
	{
		// Clean up
		glfwTerminate();
	}
}<|MERGE_RESOLUTION|>--- conflicted
+++ resolved
@@ -16,10 +16,6 @@
 	Window::Window(int width, int height, const char* title, WindowFlags flags)
 		: width(width), height(height), title(title)
 	{
-<<<<<<< HEAD
-		glfwInit();
-		glfwWindowHint(GLFW_CONTEXT_VERSION_MAJOR, 4);
-=======
 		if (GLVersion.major < 3 || (GLVersion.major >= 3 && GLVersion.minor < 1)) 
 		{
 			g_logger_error("You are running OpenGL version less than 3.2. This app does not support GL versions less than 3.2, you can try to update your graphics drivers to see if that helps.");
@@ -28,7 +24,6 @@
 
 		// Minimum required version
 		glfwWindowHint(GLFW_CONTEXT_VERSION_MAJOR, 3);
->>>>>>> cbb72a25
 		glfwWindowHint(GLFW_CONTEXT_VERSION_MINOR, 2);
 		glfwWindowHint(GLFW_OPENGL_PROFILE, GLFW_OPENGL_CORE_PROFILE);
 		glfwWindowHint(GLFW_VISIBLE, GLFW_TRUE);
