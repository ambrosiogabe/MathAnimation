--- conflicted
+++ resolved
@@ -47,12 +47,9 @@
 		static void deserializeMetadata();
 		static void serializeMetadata();
 		static void findAnyExtraProjects(const std::filesystem::path& appRoot);
-<<<<<<< HEAD
 
 		[[deprecated("This is here to support old legacy projects that need to be upgraded.")]]
 		static void legacy_deserializeMetadata();
-=======
->>>>>>> 171e5a76
 
 		void init(const std::filesystem::path& appRoot)
 		{
