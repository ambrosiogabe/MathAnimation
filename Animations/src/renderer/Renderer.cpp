--- conflicted
+++ resolved
@@ -386,13 +386,7 @@
 			g_logger_assert(framebuffer.includeDepthStencil, "Invalid framebuffer. Should include depth and stencil buffers.");
 
 			debugMsgId = 0;
-<<<<<<< HEAD
-#ifdef NON_ANCIENT_GPU
-			glPushDebugGroup(GL_DEBUG_SOURCE_APPLICATION, debugMsgId++, -1, "Main_Framebuffer_Pass");
-#endif
-=======
 			GL::pushDebugGroup(GL_DEBUG_SOURCE_APPLICATION, debugMsgId++, -1, "Main_Framebuffer_Pass");
->>>>>>> cbb72a25
 
 			// Clear the framebuffer attachments and set it up
 			framebuffer.bind();
@@ -428,13 +422,7 @@
 				renderPickingOutline(framebuffer);
 			}
 
-<<<<<<< HEAD
-#ifdef NON_ANCIENT_GPU
-			glPopDebugGroup();
-#endif
-=======
 			GL::popDebugGroup();
->>>>>>> cbb72a25
 		}
 
 		void renderToFramebuffer(Framebuffer& framebuffer, const Vec4& clearColor, AnimationManagerData* am, bool shouldRenderPickingOutline)
@@ -1544,17 +1532,8 @@
 		static void setupScreenVao()
 		{
 			// Create the screen vao
-<<<<<<< HEAD
-#ifdef NON_ANCIENT_GPU
-			glCreateVertexArrays(1, &screenVao);
-#else
-			glGenVertexArrays(1, &screenVao);
-#endif
-			glBindVertexArray(screenVao);
-=======
 			GL::createVertexArray(&screenVao);
 			GL::bindVertexArray(screenVao);
->>>>>>> cbb72a25
 
 			uint32 screenVbo;
 			GL::genBuffers(1, &screenVbo);
@@ -1574,13 +1553,7 @@
 
 		static void renderPickingOutline(const Framebuffer& mainFramebuffer)
 		{
-<<<<<<< HEAD
-#ifdef NON_ANCIENT_GPU
-			glPushDebugGroup(GL_DEBUG_SOURCE_APPLICATION, debugMsgId++, -1, "Active_Object_Outline_Pass");
-#endif
-=======
 			GL::pushDebugGroup(GL_DEBUG_SOURCE_APPLICATION, debugMsgId++, -1, "Active_Object_Outline_Pass");
->>>>>>> cbb72a25
 
 			GLenum compositeDrawBuffers[] = { GL_COLOR_ATTACHMENT0, GL_NONE, GL_NONE, GL_NONE };
 			GL::drawBuffers(4, compositeDrawBuffers);
@@ -1605,13 +1578,7 @@
 			GL::bindVertexArray(screenVao);
 			GL::drawArrays(GL_TRIANGLES, 0, 6);
 
-<<<<<<< HEAD
-#ifdef NON_ANCIENT_GPU
-			glPopDebugGroup();
-#endif
-=======
 			GL::popDebugGroup();
->>>>>>> cbb72a25
 		}
 
 		static uint32 getColorCompressed()
@@ -1910,17 +1877,8 @@
 	void DrawList2D::setupGraphicsBuffers()
 	{
 		// Create the batched vao
-<<<<<<< HEAD
-#ifdef NON_ANCIENT_GPU
-		glCreateVertexArrays(1, &vao);
-#else
-		glGenVertexArrays(1, &vao);
-#endif
-		glBindVertexArray(vao);
-=======
 		GL::createVertexArray(&vao);
 		GL::bindVertexArray(vao);
->>>>>>> cbb72a25
 
 		GL::genBuffers(1, &vbo);
 
@@ -1953,17 +1911,9 @@
 			return;
 		}
 
-<<<<<<< HEAD
-#ifdef NON_ANCIENT_GPU
-		glPushDebugGroup(GL_DEBUG_SOURCE_APPLICATION, Renderer::debugMsgId++, -1, "2D_General_Pass");
-#endif
-		glEnable(GL_BLEND);
-		glBlendFunc(GL_SRC_ALPHA, GL_ONE_MINUS_SRC_ALPHA);
-=======
 		GL::pushDebugGroup(GL_DEBUG_SOURCE_APPLICATION, Renderer::debugMsgId++, -1, "2D_General_Pass");
 		GL::enable(GL_BLEND);
 		GL::blendFunc(GL_SRC_ALPHA, GL_ONE_MINUS_SRC_ALPHA);
->>>>>>> cbb72a25
 
 		shader.bind();
 		shader.uploadMat4("uProjection", camera.calculateProjectionMatrix());
@@ -2015,13 +1965,7 @@
 			);
 		}
 
-<<<<<<< HEAD
-#ifdef NON_ANCIENT_GPU
-		glPopDebugGroup();
-#endif
-=======
 		GL::popDebugGroup();
->>>>>>> cbb72a25
 	}
 
 	void DrawList2D::reset()
@@ -2127,17 +2071,8 @@
 	void DrawListFont2D::setupGraphicsBuffers()
 	{
 		// Create the batched vao
-<<<<<<< HEAD
-#ifdef NON_ANCIENT_GPU
-		glCreateVertexArrays(1, &vao);
-#else
-		glGenVertexArrays(1, &vao);
-#endif
-		glBindVertexArray(vao);
-=======
 		GL::createVertexArray(&vao);
 		GL::bindVertexArray(vao);
->>>>>>> cbb72a25
 
 		GL::genBuffers(1, &vbo);
 
@@ -2170,13 +2105,7 @@
 			return;
 		}
 
-<<<<<<< HEAD
-#ifdef NON_ANCIENT_GPU
-		glPushDebugGroup(GL_DEBUG_SOURCE_APPLICATION, Renderer::debugMsgId++, -1, "2D_Font_Pass");
-#endif
-=======
 		GL::pushDebugGroup(GL_DEBUG_SOURCE_APPLICATION, Renderer::debugMsgId++, -1, "2D_Font_Pass");
->>>>>>> cbb72a25
 
 		shader.bind();
 		shader.uploadMat4("uProjection", camera.calculateProjectionMatrix());
@@ -2221,13 +2150,7 @@
 			);
 		}
 
-<<<<<<< HEAD
-#ifdef NON_ANCIENT_GPU
-		glPopDebugGroup();
-#endif
-=======
 		GL::popDebugGroup();
->>>>>>> cbb72a25
 	}
 
 	void DrawListFont2D::reset()
@@ -2334,17 +2257,8 @@
 	void DrawList3DLine::setupGraphicsBuffers()
 	{
 		// Create the batched vao
-<<<<<<< HEAD
-#ifdef NON_ANCIENT_GPU
-		glCreateVertexArrays(1, &vao);
-#else
-		glGenVertexArrays(1, &vao);
-#endif
-		glBindVertexArray(vao);
-=======
 		GL::createVertexArray(&vao);
 		GL::bindVertexArray(vao);
->>>>>>> cbb72a25
 
 		GL::genBuffers(1, &vbo);
 
@@ -2376,13 +2290,7 @@
 			return;
 		}
 
-<<<<<<< HEAD
-#ifdef NON_ANCIENT_GPU
-		glPushDebugGroup(GL_DEBUG_SOURCE_APPLICATION, Renderer::debugMsgId++, -1, "3D_Line_Pass");
-#endif
-=======
 		GL::pushDebugGroup(GL_DEBUG_SOURCE_APPLICATION, Renderer::debugMsgId++, -1, "3D_Line_Pass");
->>>>>>> cbb72a25
 
 		GL::enable(GL_DEPTH_TEST);
 		GL::disable(GL_CULL_FACE);
@@ -2400,13 +2308,7 @@
 
 		GL::disable(GL_DEPTH_TEST);
 
-<<<<<<< HEAD
-#ifdef NON_ANCIENT_GPU
-		glPopDebugGroup();
-#endif
-=======
 		GL::popDebugGroup();
->>>>>>> cbb72a25
 	}
 
 	void DrawList3DLine::reset()
@@ -2592,17 +2494,8 @@
 		// Vec4 color;
 		// Vec2 textureCoords;
 		// Create the batched vao
-<<<<<<< HEAD
-#ifdef NON_ANCIENT_GPU
-		glCreateVertexArrays(1, &vao);
-#else
-		glGenVertexArrays(1, &vao);
-#endif
-		glBindVertexArray(vao);
-=======
 		GL::createVertexArray(&vao);
 		GL::bindVertexArray(vao);
->>>>>>> cbb72a25
 
 		// Allocate space for the batched vbo
 		GL::genBuffers(1, &vbo);
@@ -2636,13 +2529,7 @@
 			return;
 		}
 
-<<<<<<< HEAD
-#ifdef NON_ANCIENT_GPU
-		glPushDebugGroup(GL_DEBUG_SOURCE_APPLICATION, Renderer::debugMsgId++, -1, "3D_OIT_Pass");
-#endif
-=======
 		GL::pushDebugGroup(GL_DEBUG_SOURCE_APPLICATION, Renderer::debugMsgId++, -1, "3D_OIT_Pass");
->>>>>>> cbb72a25
 
 		Vec4 sunColor = "#ffffffff"_hex;
 
@@ -2801,13 +2688,7 @@
 		// Enable writing to the depth buffer again
 		GL::depthMask(GL_TRUE);
 
-<<<<<<< HEAD
-#ifdef NON_ANCIENT_GPU
-		glPopDebugGroup();
-#endif
-=======
 		GL::popDebugGroup();
->>>>>>> cbb72a25
 	}
 
 	void DrawList3D::reset()
